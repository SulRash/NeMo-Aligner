--- conflicted
+++ resolved
@@ -354,15 +354,9 @@
 
 
 @torch.no_grad()
-<<<<<<< HEAD
-def copy_model_states_to_cpu(model, cpu_dict=None, megatron_amp_O2=True, sync=True):
-    """NOTE: this mutates the input cpu_dict and for non tensors
-        it aliases the object
-=======
 def copy_model_states_to_cpu(model, cpu_dict=None, megatron_amp_O2=True, sync=True, alias_non_tensor=False):
     """This function mutates the cpu_dict object to throw the model states into preallocated tensors(if they exist)
         for non tensors it will do a deepcopy, unless alias_non_tensor is True
->>>>>>> a9f722af
     """
     if cpu_dict is None:
         cpu_dict = {}
@@ -370,19 +364,12 @@
     for name, item in model.state_dict().items():
         if isinstance(item, torch.Tensor):
             if name not in cpu_dict:
-<<<<<<< HEAD
-                # empty like has no pin_memory arg
-=======
->>>>>>> a9f722af
                 cpu_dict[name] = torch.empty(
                     item.size(), dtype=item.dtype, layout=item.layout, device="cpu", pin_memory=True
                 )
             cpu_dict[name].copy_(item, non_blocking=False)
-<<<<<<< HEAD
-=======
         elif alias_non_tensor:
             cpu_dict[name] = item
->>>>>>> a9f722af
         else:
             cpu_dict[name] = deepcopy(item)
 
