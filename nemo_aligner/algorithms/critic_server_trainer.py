--- conflicted
+++ resolved
@@ -104,9 +104,6 @@
         choice = ServerSignal.FORWARD.cuda()
         torch.distributed.broadcast(choice, 0)
 
-<<<<<<< HEAD
-        rewards, values, exceeded = self.run_inference(inputs=inputs)
-=======
         print(
             "### RUNNING INFERENCE ON BATCH SIZE on step: {} batch size {}".format(
                 self.step, inputs["tokens"].shape[0]
@@ -120,7 +117,6 @@
 
         end_time = time.time()
         print("#### INFER TOOK", end_time - start_time)
->>>>>>> 74a0bb1b
 
         output = {
             "values": values,
@@ -274,13 +270,7 @@
 
         self.model.finish_inference()
         torch.distributed.barrier()
-<<<<<<< HEAD
-        print(f"----stop infer at {time.time()}")
-
-        return rewards, values, exceeded
-=======
         return rewards, values
->>>>>>> 74a0bb1b
 
     def run_training(self, tokens=None, returns=None, prev_values=None, mask=None):
         print(f"-----starting training {time.time()}--------")
