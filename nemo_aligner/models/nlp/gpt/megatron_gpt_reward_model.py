# Copyright (c) 2023, NVIDIA CORPORATION.  All rights reserved.
#
# Licensed under the Apache License, Version 2.0 (the "License");
# you may not use this file except in compliance with the License.
# You may obtain a copy of the License at
#
#     http://www.apache.org/licenses/LICENSE-2.0
#
# Unless required by applicable law or agreed to in writing, software
# distributed under the License is distributed on an "AS IS" BASIS,
# WITHOUT WARRANTIES OR CONDITIONS OF ANY KIND, either express or implied.
# See the License for the specific language governing permissions and
# limitations under the License.


import warnings
from typing import List, Union

import torch
<<<<<<< HEAD
from apex.transformer.pipeline_parallel.utils import _reconfigure_microbatch_calculator, get_num_microbatches
from megatron.core.models.gpt.gpt_layer_specs import get_gpt_layer_with_transformer_engine_spec
=======
from apex.transformer.pipeline_parallel.utils import get_num_microbatches
>>>>>>> a9f722af
from megatron.core.pipeline_parallel.schedules import get_forward_backward_func
from megatron.core.utils import divide
from omegaconf.dictconfig import DictConfig
from pytorch_lightning.trainer.trainer import Trainer

from nemo.collections.nlp.models.language_modeling.megatron_gpt_model import MegatronGPTModel, get_specs
from nemo.collections.nlp.modules.common.megatron.utils import (
    average_losses_across_data_parallel_group,
    get_iterator_k_split,
    get_ltor_masks_and_position_ids,
)
from nemo.collections.nlp.parts.utils_funcs import get_last_rank
from nemo.utils import logging
from nemo.utils.dtype import str_to_dtype
from nemo_aligner.models.alignable_interface import Inferrable, SupervisedInterface
from nemo_aligner.models.nlp.gpt.gpt_reward_model import GPTRewardModel
from nemo_aligner.utils import parallel_state
<<<<<<< HEAD
from nemo_aligner.utils.distributed import broadcast_2d_tensor, broadcast_2d_tensor_within_pp, gather_tensor
=======
from nemo_aligner.utils.distributed import broadcast_2d_tensor_within_pp
>>>>>>> a9f722af
from nemo_aligner.utils.text_generation_utils import tokenize_batch
from nemo_aligner.utils.train_utils import (
    finish_validation_step,
    grad_reductions,
    prepare_for_training_step,
    prepare_for_validation_step,
    set_eval,
    set_sync_funcs,
    set_train,
)


class MegatronGPTRewardModel(MegatronGPTModel, SupervisedInterface, Inferrable):
    """
    Megatron GPT Reward Model Training.
    """

    def __init__(self, cfg: DictConfig, trainer: Trainer):
        super().__init__(cfg, trainer=trainer)

        if self.cfg.pipeline_model_parallel_size > 1 and not self.cfg.megatron_amp_O2:
            warnings.warn(
                "when using pipeline parallelism, it is recommended to set megatron_amp_O2 to be True to "
                "avoid explicit casting for pipeline communication"
            )
        self.automatic_optimization = False

        reward_standardization = cfg.get("reward_standardization")

        self.enable_standardization = reward_standardization.enable if reward_standardization is not None else False

        if self.enable_standardization:
            self.rew_mean = cfg.reward_standardization.mean
            self.rew_std = cfg.reward_standardization.std

<<<<<<< HEAD
        self.forward_mbs = self.cfg.forward_mbs
=======
        self.forward_micro_batch_size = self.cfg.get("forward_micro_batch_size", self.cfg.micro_batch_size)
>>>>>>> a9f722af

    def model_provider_func(self, pre_process, post_process):
        """Model depends on pipeline paralellism."""

        force_head_dtype = self.cfg.get("force_head_dtype", torch.float32)
        head_dtype = None if force_head_dtype is None else str_to_dtype(force_head_dtype)
        if self.cfg.get("megatron_amp_O2", False) and (head_dtype is None or torch.finfo(head_dtype).bits < 32):
            logging.warning(
                "When `megatron_amp_O2` is enabled, it is recommended to set `force_head_dtype=32` "
                "to improve the convergence and accuracy of the model"
            )

        if self.cfg.get("share_embeddings_and_output_weights", False):
            logging.warning(
                "`share_embeddings_and_output_weights` is not supported with the reward model since we don't use the "
                "normal output layer. Overriding it to False"
            )

        model = GPTRewardModel(
            config=self.transformer_config,
            transformer_layer_spec=get_specs(self.spec_name, self.transformer_config.num_moe_experts),
            vocab_size=self.cfg.get("override_vocab_size", self.padded_vocab_size),
            max_sequence_length=self.cfg.get("encoder_seq_length", 512),
            pre_process=pre_process,
            post_process=post_process,
            parallel_output=True,
            share_embeddings_and_output_weights=False,
            position_embedding_type=self.cfg.get("position_embedding_type", "learned_absolute"),
            rotary_percent=self.cfg.get("rotary_percentage", 1.0),
            seq_len_interpolation_factor=self.cfg.get("seq_len_interpolation_factor", None),
            rotary_base=self.cfg.get("rotary_base", 10000),
            output_sequence=self.cfg.get("output_sequence", False),
            use_avg_pool=self.cfg.get("use_avg_pool", False),
            head_dtype=head_dtype,
            num_attributes=self.cfg.get("regression", {}).get("num_attributes", 1),
            attribute_weights=self.cfg.get("regression", {}).get("attribute_weights", None),
            merge_attributes=self.cfg.get("regression", {}).get("merge_attributes", False),
        )
        return model

    def get_forward_output_and_loss_func(self, validation_step=False):
        def fwd_output_and_loss_func(dataloader_iter, model):
            batch = next(dataloader_iter)

            required_keys = set()
            if parallel_state.get_pipeline_model_parallel_world_size() == 1:
                required_keys.update(batch.keys())
            else:
                # there is a problem with apex ignoring the mask on the older models
                # so we will always give the attention mask
                required_keys.add("attention_mask")

                if parallel_state.is_pipeline_first_stage():
                    required_keys.update(("chosen", "rejected", "position_ids"))

                if parallel_state.is_pipeline_last_stage():
                    required_keys.update(("chosen_length", "rejected_length", "loss_mask"))

            batch = {key: val.cuda(non_blocking=True) if key in required_keys else None for key, val in batch.items()}

            # only do the torch.cat if it's available
            lengths, tokens = None, None
            position_ids = (
                torch.cat((batch["position_ids"], batch["position_ids"]), dim=0)
                if batch["position_ids"] is not None
                else None
            )

            if batch["chosen_length"] is not None and batch["rejected_length"] is not None:
                # Combine chosen and rejected lengths and then tokens.
                lengths = torch.cat((batch["chosen_length"], batch["rejected_length"]), dim=0)

            if batch["chosen"] is not None and batch["rejected"] is not None:
                tokens = torch.cat((batch["chosen"], batch["rejected"]), dim=0)

            forward_args = {
                "input_ids": tokens,
                "lengths": lengths,
                "position_ids": position_ids,
                "attention_mask": batch["attention_mask"],
                "labels": None,
            }

            output_tensor = model(**forward_args)

            # in this nemo version the model and autocast dtypes are not synced
            # so we need to explicitly cast it
            if not parallel_state.is_pipeline_last_stage():
                output_tensor = output_tensor.to(dtype=self.autocast_dtype)

            @torch.no_grad()
            def gather_and_split_rewards(rewards_out):
                rewards_out = rewards_out.detach()

                dp_group = parallel_state.get_data_parallel_group()
                output_list = [torch.zeros_like(rewards_out) for _ in range(dp_group.size())]

                # gather it to compute the std later on
                torch.distributed.all_gather(output_list, output_tensor, group=dp_group)

                # output_list is a list of tensors with len == number of DP workers
                # we need to split each of these tensors and concat them back into a single tensor for chosen and rejected rewards
                split_iter = map(self.split_output_tensor, output_list)

                # go from [(out_chosen_dp0, out_rejected_dp0), (out_chosen_dp1, out_rejected_dp1)] ->
                # [out_chosen_dp0, out_chosen_dp1], [out_rejected_dp0, out_rejected_dp1]
                out_chosen, out_rejected = map(torch.cat, zip(*split_iter))

                return out_chosen.flatten(), out_rejected.flatten()

            def loss_func(output_tensor):
                # Loss per micro batch (ub).
                loss_for_ub, acc_chosen = self.loss_func(output_tensor)
                if validation_step and not self.cfg.data.get("validation_drop_last", True):
                    num_valid_tokens_in_ub = batch["loss_mask"].sum()
                    if loss_for_ub.isnan():
                        assert batch["loss_mask"].count_nonzero() == 0, "Got NaN loss with non-empty input"
                        loss_sum_for_ub = torch.zeros_like(num_valid_tokens_in_ub)
                    else:
                        loss_sum_for_ub = num_valid_tokens_in_ub * loss_for_ub

                    loss_sum_and_ub_size_all_gpu = torch.cat(
                        [
                            loss_sum_for_ub.clone().detach().view(1),
                            torch.tensor([num_valid_tokens_in_ub]).cuda().clone().detach(),
                        ]
                    )
                    torch.distributed.all_reduce(
                        loss_sum_and_ub_size_all_gpu, group=parallel_state.get_data_parallel_group()
                    )
                    out_chosen, out_rejected = gather_and_split_rewards(output_tensor)

                    return (
                        loss_for_ub,
                        {
                            "loss_sum_and_ub_size": loss_sum_and_ub_size_all_gpu,
                            "out_chosen": out_chosen,
                            "out_rejected": out_rejected,
                        },
                    )
                else:
                    reduced_loss = average_losses_across_data_parallel_group([loss_for_ub])
                    reduced_acc = average_losses_across_data_parallel_group([acc_chosen])

                    out_chosen, out_rejected = gather_and_split_rewards(output_tensor)

                    return (
                        loss_for_ub,
                        {
                            "avg": reduced_loss,
                            "acc": reduced_acc,
                            "out_chosen": out_chosen,
                            "out_rejected": out_rejected,
                        },
                    )

            return output_tensor, loss_func

        return fwd_output_and_loss_func

    def split_output_tensor(self, output_tensor):
        out_chosen, out_rejected = torch.split(output_tensor.float(), output_tensor.shape[0] // 2, dim=0)
        return out_chosen, out_rejected

    def loss_func(self, output_tensor):
        out_chosen, out_rejected = self.split_output_tensor(output_tensor)
        comp = out_chosen > out_rejected
        acc_chosen = torch.sum(comp) / comp.shape[0]
        loss = -torch.nn.functional.logsigmoid(out_chosen - out_rejected).mean()
        return loss, acc_chosen

    def get_loss_and_metrics(self, batch, forward_only):
        data_iter = get_iterator_k_split(batch, get_num_microbatches())
        set_sync_funcs(self, forward_only)

        fwd_bwd_function = get_forward_backward_func()

        losses_reduced_per_micro_batch = fwd_bwd_function(
            forward_step_func=self.get_forward_output_and_loss_func(forward_only),
            data_iterator=self._make_data_iterator_list(data_iter),
            model=self.model,
            num_microbatches=get_num_microbatches(),
            forward_only=forward_only,
            seq_length=self.cfg.encoder_seq_length,
            micro_batch_size=self.cfg.micro_batch_size
            * 2,  # each minibatch has 2 comparisons so tensor shape will be mbs * 2
        )

        # only the last stages of the pipeline return losses
        if losses_reduced_per_micro_batch:
            # NOTE: assume that the returned values are already gathered across the DP workers
            rewards_chosen = torch.cat([item["out_chosen"] for item in losses_reduced_per_micro_batch])
            rewards_rejected = torch.cat([item["out_rejected"] for item in losses_reduced_per_micro_batch])

            rewards_all = torch.cat((rewards_chosen, rewards_rejected))
            rewards_chosen_mean = rewards_chosen.mean()
            rewards_rejected_mean = rewards_rejected.mean()
            rewards_all_mean = rewards_all.mean()
            rewards_all_std = rewards_all.std()

            # average loss across micro batches
            loss_tensors_list = [loss_reduced["avg"] for loss_reduced in losses_reduced_per_micro_batch]
            loss_tensor = torch.concat(loss_tensors_list)
            loss_mean = loss_tensor.mean()
            acc_tensors_list = [loss_reduced["acc"] for loss_reduced in losses_reduced_per_micro_batch]

            if len(acc_tensors_list) == 1:
                acc_tensor = acc_tensors_list[0]
            elif len(acc_tensors_list) > 1:
                acc_tensor = torch.concat(acc_tensors_list)
            acc_mean = acc_tensor.mean()
        else:

            loss_mean = torch.tensor(0.0, device=torch.cuda.current_device())
            acc_mean = torch.tensor(0.0, device=torch.cuda.current_device())

            rewards_chosen_mean = torch.tensor(0.0, device=torch.cuda.current_device())
            rewards_rejected_mean = torch.tensor(0.0, device=torch.cuda.current_device())
            rewards_all_mean = torch.tensor(0.0, device=torch.cuda.current_device())
            rewards_all_std = torch.tensor(0.0, device=torch.cuda.current_device())

        # we can only log on one rank if it is rank zero so we broadcast from last rank
        torch.distributed.broadcast(loss_mean, get_last_rank())
        torch.distributed.broadcast(acc_mean, get_last_rank())

        torch.distributed.broadcast(rewards_chosen_mean, get_last_rank())
        torch.distributed.broadcast(rewards_rejected_mean, get_last_rank())
        torch.distributed.broadcast(rewards_all_mean, get_last_rank())
        torch.distributed.broadcast(rewards_all_std, get_last_rank())

        metrics = {
            "loss": loss_mean,
            "acc": acc_mean,
            "rewards_chosen_mean": rewards_chosen_mean,
            "rewards_rejected_mean": rewards_rejected_mean,
            "rewards_all_mean": rewards_all_mean,
            "rewards_all_std": rewards_all_std,
        }

        # move to CPU
        metrics = {k: v.item() for k, v in metrics.items()}

        return loss_mean.item(), metrics

    def on_load_checkpoint(self, checkpoint) -> None:
        """NOTE: Have to set strict to False because we have a rm head
        """
        # mcore uses distributed checkpointing
        # FSDP supports the lagecy checkpointing or torch-FSDP-native sharded checkpointing
        if not self.use_fsdp:
            if "state_dict" in checkpoint and checkpoint["state_dict"]:
                for index, module in enumerate(self.get_model_module_list()):
                    if parallel_state.get_virtual_pipeline_model_parallel_world_size() is not None:
                        checkpoint_state_dict = checkpoint["state_dict"][f"model_{index}"]
                    else:
                        checkpoint_state_dict = checkpoint["state_dict"]
                    # checkpoint_state_dict has "model." but module does not so we need to remove it when loading
                    checkpoint_state_dict = {
                        key.replace("model.", ""): checkpoint_state_dict.pop(key)
                        for key in list(checkpoint_state_dict.keys())
                    }
                    module.load_state_dict(checkpoint_state_dict, strict=False)
            else:
                # when restoring a distributed checkpoint from a ptl checkpoint we need to defer loading the state_dict
                # see NLPModel.on_load_checkpoint
                checkpoint["state_dict"] = {}

    def prepare_for_training_step(self):
        # custom trainers will always zero grad for us
        prepare_for_training_step(self, zero_grad=False)

    def finish_training_step(self):
        grad_reductions(self)

    def prepare_for_validation_step(self):
        prepare_for_validation_step(self)

    def finish_validation_step(self):
        finish_validation_step(self)

    def infer(
<<<<<<< HEAD
        self, inputs: Union[List[str], torch.Tensor, List[dict]],
=======
        self,
        inputs: Union[List[str], torch.Tensor, List[dict]],
        add_BOS=False,
        add_EOS=False,
        pad_sequence_length_to_multiple=None,
>>>>>>> a9f722af
    ):
        if isinstance(inputs, tuple):
            context_tokens_tensor, context_length_tensor = inputs
        else:
<<<<<<< HEAD
            raise NotImplementedError("string inputs not yet supported")

        print("#### shape", context_tokens_tensor.size(), torch.distributed.get_rank())
=======
            context_tokens_tensor, context_length_tensor = tokenize_batch(
                inputs,
                self.tokenizer,
                self.cfg.encoder_seq_length,
                add_BOS=add_BOS,
                add_EOS=add_EOS,
                pad_sequence_length_to_multiple=pad_sequence_length_to_multiple,
            )

>>>>>>> a9f722af
        context_tokens_tensor = context_tokens_tensor.cuda()
        context_length_tensor = context_length_tensor.cuda()

        inference_batch_size, sequence_length = context_tokens_tensor.size()
<<<<<<< HEAD
=======
        forward_micro_batch_size = self.forward_micro_batch_size
>>>>>>> a9f722af
        attention_mask, _, position_ids = get_ltor_masks_and_position_ids(
            context_tokens_tensor,
            self.tokenizer.eos_id,
            self.cfg.get("reset_position_ids", False),
            self.cfg.get("reset_attention_mask", False),
            self.cfg.get("eod_mask_loss", False),
        )
        attention_mask = attention_mask.expand(inference_batch_size, -1, -1, -1)
        inputs = [context_tokens_tensor, context_length_tensor, position_ids, attention_mask]

<<<<<<< HEAD
        forward_mbs = self.forward_mbs

        if inference_batch_size % forward_mbs != 0:
            for i in range(1, forward_mbs + 1):
                if inference_batch_size % i == 0:
                    forward_mbs = i

        num_microbatches = divide(inference_batch_size, forward_mbs)
        data_iter = get_iterator_k_split(inputs, num_microbatches)

        rewards = self.forward_step(data_iter, forward_mbs, sequence_length, num_microbatches)
=======
        # if it's not divisible by forward micro batch size,
        # then try our best to find a smaller one that is divisible
        while inference_batch_size % forward_micro_batch_size != 0:
            forward_micro_batch_size -= 1

        num_microbatches = divide(inference_batch_size, forward_micro_batch_size)
        data_iter = get_iterator_k_split(inputs, num_microbatches)

        rewards = self.forward_step(data_iter, forward_micro_batch_size, sequence_length, num_microbatches)
>>>>>>> a9f722af

        if parallel_state.is_pipeline_last_stage():
            rewards = torch.cat(rewards)

            # Standardize values to subtract a bias.
            if self.enable_standardization:
                rewards = (rewards - self.rew_mean) / self.rew_std

        rewards = broadcast_2d_tensor_within_pp(rewards)
        return rewards

    def forward_step(self, data_iter, micro_batch_size, sequence_length, num_microbatches):
        set_sync_funcs(self, forward_only=True)

        fwd_bwd_function = get_forward_backward_func()
        output_tensor = fwd_bwd_function(
            forward_step_func=self.get_forward_output_only_func(),
            data_iterator=self._make_data_iterator_list(data_iter),
            model=self.model,
            num_microbatches=num_microbatches,
            forward_only=True,
            seq_length=sequence_length,
            micro_batch_size=micro_batch_size,
            collect_non_loss_data=True,
        )
        return output_tensor

    def get_forward_output_only_func(self):
        def fwd_output_only_func(batch, model):
            (tokens, length, position_ids, attention_mask,) = next(batch)
            tokens = tokens.cuda()
            position_ids = position_ids.cuda()
            attention_mask = attention_mask.cuda()
            output_tensor = model(tokens, length, position_ids, attention_mask)

            if not parallel_state.is_pipeline_last_stage():
                output_tensor = output_tensor.to(dtype=self.autocast_dtype)

<<<<<<< HEAD
            def id_func(output_tensor):
                return output_tensor, output_tensor
=======
            def id_func(output_tensor, non_loss_data=True):
                return output_tensor
>>>>>>> a9f722af

            return output_tensor, id_func

        return fwd_output_only_func

    def prepare_for_inference(self):
        self._reset_activation_checkpointing_args()
        self._reset_sequence_parallelism_args()
        set_eval(self)

    def finish_inference(self):
        # training will onload the adam states, no need to onload it here
        self._restore_activation_checkpointing_args()
        self._restore_sequence_parallelism_args()
        set_train(self)<|MERGE_RESOLUTION|>--- conflicted
+++ resolved
@@ -17,12 +17,7 @@
 from typing import List, Union
 
 import torch
-<<<<<<< HEAD
-from apex.transformer.pipeline_parallel.utils import _reconfigure_microbatch_calculator, get_num_microbatches
-from megatron.core.models.gpt.gpt_layer_specs import get_gpt_layer_with_transformer_engine_spec
-=======
 from apex.transformer.pipeline_parallel.utils import get_num_microbatches
->>>>>>> a9f722af
 from megatron.core.pipeline_parallel.schedules import get_forward_backward_func
 from megatron.core.utils import divide
 from omegaconf.dictconfig import DictConfig
@@ -40,11 +35,7 @@
 from nemo_aligner.models.alignable_interface import Inferrable, SupervisedInterface
 from nemo_aligner.models.nlp.gpt.gpt_reward_model import GPTRewardModel
 from nemo_aligner.utils import parallel_state
-<<<<<<< HEAD
-from nemo_aligner.utils.distributed import broadcast_2d_tensor, broadcast_2d_tensor_within_pp, gather_tensor
-=======
 from nemo_aligner.utils.distributed import broadcast_2d_tensor_within_pp
->>>>>>> a9f722af
 from nemo_aligner.utils.text_generation_utils import tokenize_batch
 from nemo_aligner.utils.train_utils import (
     finish_validation_step,
@@ -80,11 +71,7 @@
             self.rew_mean = cfg.reward_standardization.mean
             self.rew_std = cfg.reward_standardization.std
 
-<<<<<<< HEAD
-        self.forward_mbs = self.cfg.forward_mbs
-=======
         self.forward_micro_batch_size = self.cfg.get("forward_micro_batch_size", self.cfg.micro_batch_size)
->>>>>>> a9f722af
 
     def model_provider_func(self, pre_process, post_process):
         """Model depends on pipeline paralellism."""
@@ -366,24 +353,15 @@
         finish_validation_step(self)
 
     def infer(
-<<<<<<< HEAD
-        self, inputs: Union[List[str], torch.Tensor, List[dict]],
-=======
         self,
         inputs: Union[List[str], torch.Tensor, List[dict]],
         add_BOS=False,
         add_EOS=False,
         pad_sequence_length_to_multiple=None,
->>>>>>> a9f722af
     ):
         if isinstance(inputs, tuple):
             context_tokens_tensor, context_length_tensor = inputs
         else:
-<<<<<<< HEAD
-            raise NotImplementedError("string inputs not yet supported")
-
-        print("#### shape", context_tokens_tensor.size(), torch.distributed.get_rank())
-=======
             context_tokens_tensor, context_length_tensor = tokenize_batch(
                 inputs,
                 self.tokenizer,
@@ -393,15 +371,11 @@
                 pad_sequence_length_to_multiple=pad_sequence_length_to_multiple,
             )
 
->>>>>>> a9f722af
         context_tokens_tensor = context_tokens_tensor.cuda()
         context_length_tensor = context_length_tensor.cuda()
 
         inference_batch_size, sequence_length = context_tokens_tensor.size()
-<<<<<<< HEAD
-=======
         forward_micro_batch_size = self.forward_micro_batch_size
->>>>>>> a9f722af
         attention_mask, _, position_ids = get_ltor_masks_and_position_ids(
             context_tokens_tensor,
             self.tokenizer.eos_id,
@@ -412,19 +386,6 @@
         attention_mask = attention_mask.expand(inference_batch_size, -1, -1, -1)
         inputs = [context_tokens_tensor, context_length_tensor, position_ids, attention_mask]
 
-<<<<<<< HEAD
-        forward_mbs = self.forward_mbs
-
-        if inference_batch_size % forward_mbs != 0:
-            for i in range(1, forward_mbs + 1):
-                if inference_batch_size % i == 0:
-                    forward_mbs = i
-
-        num_microbatches = divide(inference_batch_size, forward_mbs)
-        data_iter = get_iterator_k_split(inputs, num_microbatches)
-
-        rewards = self.forward_step(data_iter, forward_mbs, sequence_length, num_microbatches)
-=======
         # if it's not divisible by forward micro batch size,
         # then try our best to find a smaller one that is divisible
         while inference_batch_size % forward_micro_batch_size != 0:
@@ -434,7 +395,6 @@
         data_iter = get_iterator_k_split(inputs, num_microbatches)
 
         rewards = self.forward_step(data_iter, forward_micro_batch_size, sequence_length, num_microbatches)
->>>>>>> a9f722af
 
         if parallel_state.is_pipeline_last_stage():
             rewards = torch.cat(rewards)
@@ -473,13 +433,8 @@
             if not parallel_state.is_pipeline_last_stage():
                 output_tensor = output_tensor.to(dtype=self.autocast_dtype)
 
-<<<<<<< HEAD
-            def id_func(output_tensor):
-                return output_tensor, output_tensor
-=======
             def id_func(output_tensor, non_loss_data=True):
                 return output_tensor
->>>>>>> a9f722af
 
             return output_tensor, id_func
 
