--- conflicted
+++ resolved
@@ -77,8 +77,6 @@
     return (loss / mask_num).mean()
 
 
-<<<<<<< HEAD
-=======
 def find_number_after_prefix(string, prefix):
     # Define the regex pattern to match the prefix followed by a number
     pattern = re.compile(rf"{re.escape(prefix)}(\d+)(.*)")
@@ -302,7 +300,6 @@
     return optim_kwargs
 
 
->>>>>>> 305707bd
 class MegatronGPTHybridModel(MegatronGPTModel):
     """
     Megatron GPT Reward Model Training.
