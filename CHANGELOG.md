# Changelog
All notable changes to this project will be documented in this file.

The format is based on [Keep a Changelog](https://keepachangelog.com/en/1.0.0/) and this project adheres to [Semantic Versioning](https://semver.org/spec/v2.0.0.html).

## [Next Version]
- Implement reward-aware preference optimization.
<<<<<<< HEAD
- Added TRT-LLM support in PPO. This can be enabled by doing `trainer.ppo.trt_llm.enable=True`. There is also aview(-1) reshard option to reshard out pipeline parallelism during inference for further speedup via `trainer.ppo.trt_llm.reshard=True`.
- PPO algorithm will now detect if the sample sequence is ended, and if so zero out the gradient of the samples that did not stop properly.
- Added critic warmup in PPO with the flag `trainer.ppo.critic_warmup_steps`.
=======
- Fix log probs mismatch issue between policy and reference policy in DPO & variants.
- Added TRT-LLM support in PPO. This can be enabled by `trainer.ppo.trt_llm.enable=True`. There is also a reshard option to reshard out pipeline parallelism during inference (i.e running tensor and data parallel only) for further speedup via `trainer.ppo.trt_llm.reshard=True`.
- PPO algorithm will now double check that generated samples ended with one of the stop words from `sampling_params.end_strings`, and zero out their gradients if this is not the case (which happens when reaching the maximum generation length)
- Added critic warmup to the PPO with the flag trainer.ppo.critic_warmup_steps.
- PPO log probs are now computed with `higher_stability=True`. This can change results for some models, but should result in overall greater stability.
- Implement Kahneman-Tversky Optimization (KTO).
>>>>>>> 58e0d47c
  
### New Features and Optimizations
- Critic and Reward Model server refactored. Now the reward model will have a flag called `model.forward_micro_batch_size` which determines the micro batch size on which it runs inferences. This can be higher than the training micro batch size since during inference, we have less memory pressure.
- In the critic and reward model server, it is now possible to specify `inference_micro_batch_size` as a list.  This allows us to provide more information to PyTriton regarding the preferred batch sizes for inference.
- It is no longer a requirement to specify `num_rollout_samples` to be a multiple of `inference_micro_batch_size * dp size` in PPO.
- Sequence packing is now supported when running SFT with SFTChatDataset.

### Breaking Changes
- `inference.micro_batch_size` is now renamed to `inference.inference_micro_batch_size` when running reward model inference in `inference_rm.yaml`.  This is to stay consistent with the naming scheme of the PPO critic.
- It is no longer possible to specify `add_EOS` when running reward model or critic inference.
- NeMo-Aligner now requires Megatron-LM>=0.8.0 for the APIs to calculate the microbatch sizes.

### Bug Fixes
- Make `num_workers` for dataloaders 0 by default. This prevents issues when using MPI (with TRT-LLM) or more sophisticated launchers.
- Change `log_prob_forward_micro_batch_size` in DPO to mean the same as the `micro_batch_size`, which is how many samples(chosen and rejected included) that we process at once.

# NVIDIA NeMo-Aligner 0.4.0
- Implement reward-aware preference optimization.
- Added TRT-LLM support in PPO. This can be enabled by doing `trainer.ppo.trt_llm.enable=True`. There is also a reshard option to reshard out pipeline parallelism during inference for further speedup via `trainer.ppo.trt_llm.reshard=True`.
- PPO algorithm will now detect if the sample sequence is ended, and if so zero out the gradient of the samples that did not stop properly.
- Added critic warmup to the PPO with the flag trainer.ppo.critic_warmup_steps.
  
### New Features and Optimizations
- Critic and Reward Model server refactored. Now the reward model will have a flag called `model.forward_micro_batch_size` which determines the micro batch size on which it runs inferences. This can be higher than the training micro batch size since during inference, we have less memory pressure.
- In the critic and reward model server, it is now possible to specify `inference_micro_batch_size` as a list.  This allows us to provide more information to PyTriton regarding the preferred batch sizes for inference.
- It is no longer a requirement to specify `num_rollout_samples` to be a multiple of `inference_micro_batch_size * dp size` in PPO.

### Breaking Changes
- `inference.micro_batch_size` is now renamed to `inference.inference_micro_batch_size` when running reward model inference in `inference_rm.yaml`.  This is to stay consistent with the naming scheme of the PPO critic.
- It is no longer possible to specify `add_EOS` when running reward model or critic inference.
- NeMo-Aligner now requires Megatron-LM>=0.8.0 for the APIs to calculate the microbatch sizes.

### Bug Fixes
- Make `num_workers` for dataloaders 0 by default. This prevents issues when using MPI (with TRT-LLM) or more sophisticated launchers.

## NVIDIA NeMo-Aligner 0.3.1
- SPIN: added `rollout_micro_batch_size` parameter which allows users to set the batch size for doing generation during SPIN training. Previously, the generation batch size was automatically set to the data parallel size (DP) of the model.
- SPIN: added wandb logging of average generation length and a small sample of generated responses (in plaintext) along with their corresponding prompts.

### New Features and Optimizations
- Add MoE Support for our reward models.
- SFT/SteerLM: LoRA can now be enabled on all model layers.
- DPO: Enable LoRA on all model layers. In this case, the actor will be a reference model plus LoRA weights. We can switch between the actor/reference model by enabling or disabling LoRA.
- PPO: Enable LoRA on all model layers. In this case, the actor will be the init policy plus LoRA weights. We can switch between the actor/init_policy model by enabling or disabling LoRA.
- SteerLM 2.0: Add the SteerLM 2.0 model alignment method.
- `val_check_interval` in SFT now supports float values.
- Added support for `limit_train_batches` as a float or int to DPO, SPIN, and SFT. This functionality mirrors the same parameter in PTL.

### Breaking Changes

### Bug Fixes
- Fixed issue where the random sampler keeps its state during validation resets, resulting in varying validation batches at each step. This was addressed by switching to a deterministic sampler.
- Fixed crash with float val check interval in DPOTrainer.
- Fixed crash with float val check interval when checking progress in DPOTrainer.
- Fixed potential crash in SPIN when prompts are longer than encoder_seq_len - generation.max_length.
- Fixed crash when calling the `generate()` method of an SFT model with pipeline parallelism greater than two.
- Fixed crash when calling the `generate()` method of an SFT model with `compute_logprob=True` and string inputs.
- Fixed crash when `model.micro_batch_size` > 1 in DPO.
- Fixed issue when `model.encoder_seq_length` is mismatched with `model.data.train_ds.max_seq_length` in SFT and SPIN.
- Delete MegatronPretrainingRandomSampler from NeMo-Aligner since it has been upstreamed into NeMo.
- Fixed SPIN not correctly using its `val_check_interval` parameter.

## NVIDIA NeMo-Aligner 0.3.0

### New Features and Optimizations
- Special TRT-LLM release. See [Accelerated-RLHF](https://github.com/NVIDIA/NeMo-Aligner/blob/v0.3.0.trtllm/Accelerated-RLHF.md) and [Accelerated-RLHF-Release](https://github.com/NVIDIA/NeMo-Aligner/releases/tag/v0.3.0.trtllm) for more details.

## NVIDIA NeMo-Aligner 0.2.0
### New Features and Optimizations
- Added public-facing official Dockerfile for NeMo-Aligner.
- PPO: memory optimization to help avoid OOM in the actor when sending training data to the critic.
- PPO: it is now possible to use a custom end string in `sampling_params.end_strings` that is different from `<extra_id_1>`.
- SFT: added support for custom validation metrics based on model generations.
- Added the ability to do multi-epoch (cfg.max_epochs > 1) training for reward models, DPO, PPO, and SFT.
- Added the SPIN (Self-Play Fine Tuning) algorithm (https://arxiv.org/abs/2401.01335) which allows SPIN SFT training using SFT-format dataset files.
- SFT/SteerLM: added LoRA tuning as an option besides full fine-tuning, only attention_qkv layer is supported.

### Breaking Changes
- We have changed the shuffle logic in the data sampler to support multi-epoch training, so training runs using identical parameters. It will no longer give the same results because the shuffle logic has changed (specifically the seed value is modified slightly per epoch). If you run CI/regression type tests, be warned that the test may break due to this shuffle change.

### Bug Fixes
- Fixed a potential issue when the base model's `model.data.data_prefix` config is a list and is about to be overridden with
a dictionary from the training configuration.
- `exp_manager.max_time_per_run` is now respected. The trainers will save and run the validation before exiting if the time limit has been reached.
- Fixed crash in PPO when using a separate reward model server (i.e., with `combine_rm_and_critic_server=False`).
- Fixed crash when LR scheduler is not specified.

## NVIDIA NeMo-Aligner 0.1.0
### Added
- First open source release.<|MERGE_RESOLUTION|>--- conflicted
+++ resolved
@@ -5,18 +5,12 @@
 
 ## [Next Version]
 - Implement reward-aware preference optimization.
-<<<<<<< HEAD
-- Added TRT-LLM support in PPO. This can be enabled by doing `trainer.ppo.trt_llm.enable=True`. There is also aview(-1) reshard option to reshard out pipeline parallelism during inference for further speedup via `trainer.ppo.trt_llm.reshard=True`.
-- PPO algorithm will now detect if the sample sequence is ended, and if so zero out the gradient of the samples that did not stop properly.
-- Added critic warmup in PPO with the flag `trainer.ppo.critic_warmup_steps`.
-=======
 - Fix log probs mismatch issue between policy and reference policy in DPO & variants.
 - Added TRT-LLM support in PPO. This can be enabled by `trainer.ppo.trt_llm.enable=True`. There is also a reshard option to reshard out pipeline parallelism during inference (i.e running tensor and data parallel only) for further speedup via `trainer.ppo.trt_llm.reshard=True`.
 - PPO algorithm will now double check that generated samples ended with one of the stop words from `sampling_params.end_strings`, and zero out their gradients if this is not the case (which happens when reaching the maximum generation length)
 - Added critic warmup to the PPO with the flag trainer.ppo.critic_warmup_steps.
 - PPO log probs are now computed with `higher_stability=True`. This can change results for some models, but should result in overall greater stability.
 - Implement Kahneman-Tversky Optimization (KTO).
->>>>>>> 58e0d47c
   
 ### New Features and Optimizations
 - Critic and Reward Model server refactored. Now the reward model will have a flag called `model.forward_micro_batch_size` which determines the micro batch size on which it runs inferences. This can be higher than the training micro batch size since during inference, we have less memory pressure.
