# Changelog
All notable changes to this project will be documented in this file.

The format is based on [Keep a Changelog](https://keepachangelog.com/en/1.0.0/) and this project adheres to [Semantic Versioning](https://semver.org/spec/v2.0.0.html).

## [Next Version]
- Implement reward-aware preference optimization.
  
### New features and optimizations
- Critic and Reward Model server refactored. Now the reward model will have a flag called `model.forward_micro_batch_size` which determines the micro batch size that it runs inferences with. This can be higher than the training micro batch size since during inference we have less memory pressure.
- In the critic and reward model server it is now possible to specify `inference_micro_batch_size` as a list, this allows us to give more information to PyTriton on the preferred batch sizes we want to run inference with.
<<<<<<< HEAD
- It is no longer a requirement to specify `inference_micro_batch_size * dp size` to be a multiple of `num_rollout_samples` in PPO.

### Breaking changes
- `inference.micro_batch_size` is now renamed to `inference.inference_micro_batch_size` when running reward model inference in `inferece_rm.yaml` this is to stay consistent with the naming scheme of the PPO critic.
=======
- It is no longer a requirement to specify `num_rollout_samples` to be a multiple of `inference_micro_batch_size * dp size` in PPO.

### Breaking changes
- `inference.micro_batch_size` is now renamed to `inference.inference_micro_batch_size` when running reward model inference in `inference_rm.yaml` this is to stay consistent with the naming scheme of the PPO critic.
>>>>>>> f48dc29e
- It is no longer possible to specify `add_EOS` when running reward model or critic inference.

### Bug Fixes
- Make `num_workers` for dataloaders 0 by default. This prevents issues when using MPI (with TRT-LLM) or more sophisticated launchers.

## [0.3.1] - 2024-05
- SPIN: added `rollout_micro_batch_size` parameter which allows users to set the batch size for doing generation during SPIN training.
        previously the generation batch size was automatically set to the data parallel size (DP) of the model
- SPIN: added wandb logging of average generation length and a small sample of generated responses (in plaintext) along with corresponding prompts

### New features and optimizations
- Add MoE Support for our reward models.
- SFT/SteerLM: LoRA can now be enabled on all model layers
- DPO: Enable LoRA on all model layers (In this case the actor will be reference model + LoRA weights, we can switch between actor/reference model by enabling/disabling LoRA)
- PPO: Enable LoRA on all model layers (In this case the actor will be init policy + LoRA weights, we can switch between actor/init_policy model by enabling/disabling LoRA)
- SteerLM 2.0: Add the SteerLM 2.0 model alignment method.
- Added support for float values for `val_check_interval` for SFT
- Added support for `limit_train_batches` as a float or int to DPO, SPIN, and SFT. This functionality mirrors the same parameter in PTL
### Breaking changes

### Bug Fixes
- Fixed issue where random sampler keeps state when resetting for validation, leading to a different validation batch each validation step. Fixed by using a deterministic sampler
- Fixed crash with float val check interval in DPOTrainer
- Fixed crash with float val check interval when checking progress in DPOTrainer
- Fixed potential crash in SPIN when prompts are longer than encoder_seq_len - generation.max_length
- Fixed crash when calling the `generate()` method of an SFT model with pipeline parallelism greater than two
- Fixed crash when calling the `generate()` method of an SFT model with `compute_logprob=True` and string inputs
- Fixed crash when `model.micro_batch_size` > 1 in DPO
- Fixed issue when `model.encoder_seq_length` is mismatched with `model.data.train_ds.max_seq_length` in SFT and SPIN.
- Delete MegatronPretrainingRandomSampler from Aligner since it has been upstreamed into NeMo
- Fixed SPIN not correctly using its `val_check_interval` parameter

## [0.3.0] - 2024-05

### New features and optimizations
- Special TRT-LLM release. See [Accelerated-RLHF](https://github.com/NVIDIA/NeMo-Aligner/blob/v0.3.0.trtllm/Accelerated-RLHF.md) and [Accelerated-RLHF-Release](https://github.com/NVIDIA/NeMo-Aligner/releases/tag/v0.3.0.trtllm) for more details.

## [0.2.0] - 2024-02
### New features and optimizations
- Added public-facing official Dockerfile for NeMo-Aligner.
- PPO: memory optimization to help avoid OOM in the actor when sending training data to the critic.
- PPO: it is now possible to use a custom end string in `sampling_params.end_strings` that is different from `<extra_id_1>`.
- SFT: added support for custom validation metrics based on model generations.
- Added the ability to do multi-epoch (cfg.max_epochs > 1) training for reward models, DPO, PPO, and SFT
- Added the SPIN (Self-Play Fine Tuning) algorithm (https://arxiv.org/abs/2401.01335) which allows SPIN SFT training using SFT-format dataset files
- SFT/SteerLM: added LoRA tuning as an option besides full fine-tuning, only attention_qkv layer is supported

### Breaking changes
- We have changed the shuffle logic in the data sampler to support multi-epoch training, so training runs using identical parameters
  will not give the same results anymore because the shuffle logic has changed (specifically the seed value is modified slightly per epoch).
  If you run CI/regression type tests, then be warned that the test may break due to this shuffle change.

### Bug Fixes
- Fixed a potential issue when the base model's `model.data.data_prefix` config is a list and is about to be overridden with
a dictionary from the training configuration.
- `exp_manager.max_time_per_run` is now respected, the trainers will save and run validation before exiting if we've reached the time limit.
- Fixed crash in PPO when using a separate reward model server (i.e., with `combine_rm_and_critic_server=False`).
- Fixed crash when LR scheduler is not specified

## [0.1.0] - 2023-12-04
### Added
- First open source release<|MERGE_RESOLUTION|>--- conflicted
+++ resolved
@@ -9,17 +9,10 @@
 ### New features and optimizations
 - Critic and Reward Model server refactored. Now the reward model will have a flag called `model.forward_micro_batch_size` which determines the micro batch size that it runs inferences with. This can be higher than the training micro batch size since during inference we have less memory pressure.
 - In the critic and reward model server it is now possible to specify `inference_micro_batch_size` as a list, this allows us to give more information to PyTriton on the preferred batch sizes we want to run inference with.
-<<<<<<< HEAD
-- It is no longer a requirement to specify `inference_micro_batch_size * dp size` to be a multiple of `num_rollout_samples` in PPO.
-
-### Breaking changes
-- `inference.micro_batch_size` is now renamed to `inference.inference_micro_batch_size` when running reward model inference in `inferece_rm.yaml` this is to stay consistent with the naming scheme of the PPO critic.
-=======
 - It is no longer a requirement to specify `num_rollout_samples` to be a multiple of `inference_micro_batch_size * dp size` in PPO.
 
 ### Breaking changes
 - `inference.micro_batch_size` is now renamed to `inference.inference_micro_batch_size` when running reward model inference in `inference_rm.yaml` this is to stay consistent with the naming scheme of the PPO critic.
->>>>>>> f48dc29e
 - It is no longer possible to specify `add_EOS` when running reward model or critic inference.
 
 ### Bug Fixes
