# Copyright (c) 2020-2021, NVIDIA CORPORATION.
#
# Licensed under the Apache License, Version 2.0 (the "License");
# you may not use this file except in compliance with the License.
# You may obtain a copy of the License at
#
#     http://www.apache.org/licenses/LICENSE-2.0
#
# Unless required by applicable law or agreed to in writing, software
# distributed under the License is distributed on an "AS IS" BASIS,
# WITHOUT WARRANTIES OR CONDITIONS OF ANY KIND, either express or implied.
# See the License for the specific language governing permissions and
# limitations under the License.
name: "CICD NeMo Aligner"

on:
  pull_request:
    branches:
      - 'main'
      - 'r**'
      - 'dev'
    types: [labeled]
  workflow_dispatch:
    inputs:
      test_to_run:
        required: false
        default: all
        type: string
        description: Comma-separated list of tests to run. Use "all" to run the full test suite.
  push:
    branches:
      - 'main'

concurrency:
  group: ${{ github.workflow }}-${{ github.event.pull_request.number || github.ref }}
  cancel-in-progress: true

jobs:
  pre-flight:
    runs-on: ubuntu-latest
    outputs:
      test_to_run: ${{ steps.test_to_run.outputs.main }}
      all: ${{ steps.all.outputs.main }}
    steps:
      - name: Parse test_to_run
        id: test_to_run
        run: |
          parsed_string=$(echo ${{ inputs.test_to_run || 'all' }} | jq -c --raw-input 'split(",")')
          echo "main=${parsed_string}" | tee -a "$GITHUB_OUTPUT"
      - name: Parse all
        id: all
        run: |
          echo "main=${{ contains(fromJSON(steps.test_to_run.outputs.main), 'all') }}" | tee -a "$GITHUB_OUTPUT"
  
  build-container:
    if: ${{ github.event.label.name == 'Run CICD' || github.ref == 'refs/heads/main' }}
    uses: ./.github/workflows/_build_container.yml
  
  Unit_Tests:
    name: ${{ matrix.test_case }}
    needs: [build-container, pre-flight]
    uses: ./.github/workflows/_run_test.yml
    if: contains(fromJSON(needs.pre-flight.outputs.test_to_run), 'unit') || needs.pre-flight.outputs.all == 'true'
    strategy:
      matrix:
        test_case:
          - run_unit.sh
          - run_mpi_unit.sh
    with:
      RUNNER: self-hosted-azure
      TIMEOUT: 10
      SCRIPT: |
        nvidia-smi
        cd ${ALIGNER_REPO_DIR}
        bash tests/${{ matrix.test_case }}

  Functional_Tests:
    name: ${{ matrix.test_case }}
    needs: [build-container, pre-flight]
    uses: ./.github/workflows/_run_test.yml
    if: contains(fromJSON(needs.pre-flight.outputs.test_to_run), 'functional') || needs.pre-flight.outputs.all == 'true'
    strategy:
      matrix:
        test_case:
          - ppo-llama3-pp2-reshard
          - dpo-llama3
<<<<<<< HEAD
          - spin-llama3
          - self_rewarding-llama3
          - generation-llama3
=======

>>>>>>> b8dde4c5
    with:
      RUNNER: self-hosted-azure
      # Fairly aggresive timeout that all functional tests should try to adhere to
      TIMEOUT: 8
      SCRIPT: |
        bash /opt/NeMo-Aligner/tests/functional/test_cases/${{ matrix.test_case }}<|MERGE_RESOLUTION|>--- conflicted
+++ resolved
@@ -84,13 +84,10 @@
         test_case:
           - ppo-llama3-pp2-reshard
           - dpo-llama3
-<<<<<<< HEAD
           - spin-llama3
           - self_rewarding-llama3
           - generation-llama3
-=======
 
->>>>>>> b8dde4c5
     with:
       RUNNER: self-hosted-azure
       # Fairly aggresive timeout that all functional tests should try to adhere to
