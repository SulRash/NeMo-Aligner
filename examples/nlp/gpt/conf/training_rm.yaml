defaults:
  - optional tp_overlap@model.ub_tp_comm_overlap_cfg:

trainer:
  num_nodes: 8
  devices: 8
  accelerator: gpu
  precision: bf16

  # rm specific args
  rm:
    max_epochs: 1
    max_steps: -1
    val_check_interval: 100
    save_interval: 100

    # how many GBS we loop over
    # set to float for a percentage
    # of the validation dataset
    limit_val_batches: 1.0
    gradient_clip_val: 1.0

  # do not change these
  logger: False # logger provided by exp_manager
  enable_checkpointing: False
  use_distributed_sampler: False
  max_time: null
  max_epochs: ${.rm.max_epochs}
  max_steps: ${.rm.max_steps}

exp_manager:
  explicit_log_dir: /results
  exp_dir: null
  name: megatron_gpt
  max_time_per_run: ${trainer.max_time}
  create_wandb_logger: False
  wandb_logger_kwargs:
    project: nemo_aligner_rm
    name: rlhf_gpt3_rm_2b
  resume_from_checkpoint: null # The path to a checkpoint file to continue the training, restores the whole state including the epoch, step, LR schedulers, apex, etc.
  resume_if_exists: True
  resume_ignore_no_checkpoint: True
  create_checkpoint_callback: True
  checkpoint_callback_params:
    monitor: val_loss
    save_top_k: 3
    mode: min
    always_save_nemo: False # saves nemo file during validation, not implemented for model parallel
    save_nemo_on_train_end: True # not recommended when training large models on clusters with short time limits
    filename: 'megatron_gpt--{${.monitor}:.3f}-{step}-{consumed_samples}-{epoch}'
    model_parallel_size: ${multiply:${model.tensor_model_parallel_size}, ${model.pipeline_model_parallel_size}}

pretrained_checkpoint:
  restore_from_path: null

model:
  mcore_gpt: True
  share_embeddings_and_output_weights: False

  reward_model_type: binary_ranking # ["binary_ranking, "regression"]
  regression:
    num_attributes: 1 # dimension of regression head
    merge_attributes: False # whether to merge multiple attributes into a scalar
    attribute_weights: null # apply these weights to each attributes when merging them into a scalar
    loss_mask_val: -100 #  mask dimensions with this value when calculating MSE loss
  output_sequence: False  # Whether to output a single scalar or a sequence of scalars.
  use_avg_pool: False  # Whether to use avg pool to sum across the sequence dim in reward model
  force_head_dtype: float32  # enforce specific dtype for the final projection in the model head
  micro_batch_size: 1
  global_batch_size: 64
  megatron_amp_O2: True

  # if the inference microbatch size is big, it's possible
  # to split it using forward mbs and run inference iteratively
<<<<<<< HEAD
  forward_mbs: 8
=======
  forward_micro_batch_size: ${.micro_batch_size}
>>>>>>> a9f722af

  encoder_seq_length: 4096
  max_position_embeddings: ${model.encoder_seq_length}

  # miscellaneous
  seed: 1234

  optim:
    name: distributed_fused_adam
    bucket_cap_mb: 200
    overlap_grad_sync: False
    contiguous_grad_buffer: True
    lr: 9e-6
    weight_decay: 0.1 
    betas: 
    - 0.9
    - 0.98
    sched:
      name: CosineAnnealing
      warmup_steps: 10
      constant_steps: 1000
      min_lr: 9e-7

  data:
    data_impl: jsonl
    splits_string: null
    seq_length: ${model.encoder_seq_length}
    skip_warmup: True
    num_workers: 0
    dataloader_type: single # cyclic
    reset_position_ids: False # Reset position ids after end-of-document token
    reset_attention_mask: False # Reset attention mask after end-of-document token
    eod_mask_loss: False # Mask loss for the end of document tokens
    index_mapping_dir: null # path to save index mapping .npy files, by default will save in the same location as data_prefix
    data_prefix: null

  precision: ${trainer.precision}

  # define fields from the base model's config that should be ignored when merging with this config.
  overwrite_base_config:
      data:
        data_prefix: True<|MERGE_RESOLUTION|>--- conflicted
+++ resolved
@@ -72,11 +72,7 @@
 
   # if the inference microbatch size is big, it's possible
   # to split it using forward mbs and run inference iteratively
-<<<<<<< HEAD
-  forward_mbs: 8
-=======
   forward_micro_batch_size: ${.micro_batch_size}
->>>>>>> a9f722af
 
   encoder_seq_length: 4096
   max_position_embeddings: ${model.encoder_seq_length}
