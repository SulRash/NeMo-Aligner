# Copyright (c) 2023, NVIDIA CORPORATION.  All rights reserved.
#
# Licensed under the Apache License, Version 2.0 (the "License");
# you may not use this file except in compliance with the License.
# You may obtain a copy of the License at
#
#     http://www.apache.org/licenses/LICENSE-2.0
#
# Unless required by applicable law or agreed to in writing, software
# distributed under the License is distributed on an "AS IS" BASIS,
# WITHOUT WARRANTIES OR CONDITIONS OF ANY KIND, either express or implied.
# See the License for the specific language governing permissions and
# limitations under the License.

import torch
from pytorch_lightning.trainer.trainer import Trainer

from nemo.collections.nlp.parts.nlp_overrides import NLPDDPStrategy
from nemo.core.config import hydra_runner
from nemo_aligner.algorithms.reward_server import RewardModelServer
from nemo_aligner.models.nlp.gpt.reward_model_classes import REWARD_MODEL_CLASS_DICT, RewardModelType
from nemo_aligner.utils.text_generation_utils import tokenize_batch
from nemo_aligner.utils.train_script_utils import init_distributed
from nemo_aligner.utils.utils import load_and_override_model_config, load_from_nemo, set_autocast_gpu_dtype

"""PyTriton Based Inference Server for the Reward Model"""

ENDPOINT_BIND_ADDRESS = "0.0.0.0"


@hydra_runner(config_path="conf", config_name="inference_rm")
def main(cfg) -> None:
    cfg.model = load_and_override_model_config(cfg.rm_model_file, cfg.model)
    trainer = Trainer(strategy=NLPDDPStrategy(), **cfg.trainer)

    # needed for autocasting BF16
    set_autocast_gpu_dtype(cfg.trainer.precision)
    if trainer.precision == "16":
        cfg.model.megatron_amp_O2 = False
    elif trainer.precision in ["bf16", "bf16-mixed"] and cfg.get("megatron_amp_O2", False):
        cfg.model.megatron_amp_O2 = True

    reward_model_type = RewardModelType(cfg.model.get("reward_model_type", "binary_ranking"))
    reward_model_cls = REWARD_MODEL_CLASS_DICT[reward_model_type]

    ptl_model = load_from_nemo(reward_model_cls, cfg.model, trainer, strict=True, restore_path=cfg.rm_model_file,)
    ptl_model.freeze()

    init_distributed(trainer, ptl_model, cfg.model.get("transformer_engine", False))
    ptl_model = ptl_model.cuda()
    ptl_model.prepare_for_inference()

    def tokenize_func(sentences):
        return tokenize_batch(
            sentences=sentences,
            tokenizer=ptl_model.tokenizer,
            max_len=ptl_model.cfg.encoder_seq_length,
            add_BOS=False,
            add_EOS=False,
        )

    inference_cfg = cfg.inference

    server = RewardModelServer(
        infer_fn=ptl_model.infer,
        tokenize_func=tokenize_func,
        model_name=inference_cfg.get("model_name", "reward_model"),
        port=inference_cfg.get("port", 5555),
        inference_micro_batch_size=inference_cfg.get("inference_micro_batch_size", 2),
<<<<<<< HEAD
=======
        model_forward_micro_batch_size=cfg.model.get("forward_micro_batch_size", cfg.model.micro_batch_size),
>>>>>>> f48dc29e
        strip_sequence_length_to_multiple=inference_cfg.get("strip_sequence_length_to_multiple", None),
        max_queue_delay_microseconds=inference_cfg.get("max_queue_delay_microseconds", 2000),
    )
    server.run_server()


if __name__ == "__main__":
    with torch.no_grad():
        main()<|MERGE_RESOLUTION|>--- conflicted
+++ resolved
@@ -67,10 +67,7 @@
         model_name=inference_cfg.get("model_name", "reward_model"),
         port=inference_cfg.get("port", 5555),
         inference_micro_batch_size=inference_cfg.get("inference_micro_batch_size", 2),
-<<<<<<< HEAD
-=======
         model_forward_micro_batch_size=cfg.model.get("forward_micro_batch_size", cfg.model.micro_batch_size),
->>>>>>> f48dc29e
         strip_sequence_length_to_multiple=inference_cfg.get("strip_sequence_length_to_multiple", None),
         max_queue_delay_microseconds=inference_cfg.get("max_queue_delay_microseconds", 2000),
     )
