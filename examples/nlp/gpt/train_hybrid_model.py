# Copyright (c) 2023, NVIDIA CORPORATION.  All rights reserved.
#
# Licensed under the Apache License, Version 2.0 (the "License");
# you may not use this file except in compliance with the License.
# You may obtain a copy of the License at
#
#     http://www.apache.org/licenses/LICENSE-2.0
#
# Unless required by applicable law or agreed to in writing, software
# distributed under the License is distributed on an "AS IS" BASIS,
# WITHOUT WARRANTIES OR CONDITIONS OF ANY KIND, either express or implied.
# See the License for the specific language governing permissions and
# limitations under the License.

import datetime
<<<<<<< HEAD
import threading

import torch
import torch.multiprocessing as mp
from omegaconf.omegaconf import OmegaConf
from pytorch_lightning.trainer.trainer import Trainer
from pytriton.model_config import ModelConfig
from pytriton.model_config.common import DynamicBatcher
from pytriton.triton import Triton, TritonConfig

from nemo.collections.nlp.modules.common.transformer.text_generation import LengthParam, SamplingParam
from nemo.collections.nlp.parts.nlp_overrides import CustomProgressBar, NLPDDPStrategy, NLPSaveRestoreConnector
from nemo.core.config import hydra_runner
from nemo.utils import logging
from nemo.utils.exp_manager import exp_manager
from nemo_aligner.algorithms.supervised import SupervisedTrainer
from nemo_aligner.data.nlp.builders import (
    build_dataloader,
    build_train_valid_test_regression_rm_datasets,
    build_train_valid_test_rm_datasets,
)
from nemo_aligner.models.nlp.gpt.megatron_gpt_hybrid_model import MegatronGPTHybridModel
from nemo_aligner.models.nlp.gpt.reward_model_classes import REWARD_MODEL_CLASS_DICT, RewardModelType
from nemo_aligner.servers.constants import ServerSignal
from nemo_aligner.utils.deep_search.mcts.feedback_functions import GSK8KFeedback
from nemo_aligner.utils.deep_search.mcts.mcts import MCTSParallel, ParallelSearch, deep_search
from nemo_aligner.utils.deep_search.mcts.termination_condition import TerminationCondition
from nemo_aligner.utils.deep_search.search_callables import SearchCallable, decode_context_data, encode_context_data
from nemo_aligner.utils.deep_search.text_gen_utils import dp_search, search
from nemo_aligner.utils.deep_search.text_generation_strategy import HybridGPTSearchTextGenerationStrategy
from nemo_aligner.utils.distributed import Timer
from nemo_aligner.utils.train_script_utils import (
    CustomLoggerWrapper,
    add_custom_checkpoint_callback,
    extract_optimizer_scheduler_from_ptl_model,
    init_distributed,
    init_using_ptl,
    resolve_and_create_trainer,
    retrieve_custom_trainer_state_dict,
)
=======

import torch.multiprocessing as mp
from omegaconf.omegaconf import OmegaConf
from pytorch_lightning.trainer.trainer import Trainer

from nemo.collections.nlp.parts.nlp_overrides import CustomProgressBar, NLPDDPStrategy
from nemo.core.config import hydra_runner
from nemo.utils import logging
from nemo_aligner.models.nlp.gpt.megatron_gpt_hybrid_model import MegatronGPTHybridModel
from nemo_aligner.utils.deep_search.mcts.feedback_functions import GSK8KFeedback
from nemo_aligner.utils.deep_search.mcts.mcts import MCTSParallel, ParallelSearch, deep_search
from nemo_aligner.utils.deep_search.mcts.termination_condition import TerminationCondition
from nemo_aligner.utils.deep_search.text_gen_utils import dp_search
from nemo_aligner.utils.deep_search.text_generation_strategy import HybridGPTSearchTextGenerationStrategy
from nemo_aligner.utils.train_script_utils import init_distributed
>>>>>>> 334f330e
from nemo_aligner.utils.utils import load_and_override_model_config, load_from_nemo

try:
    from megatron.core import parallel_state

    HAVE_MEGATRON_CORE = True
except (ImportError, ModuleNotFoundError):
    HAVE_MEGATRON_CORE = False

ENDPOINT_BIND_ADDRESS = "0.0.0.0"


"""Script to start Reward Model training"""

OmegaConf.register_new_resolver("multiply", lambda x, y: x * y, replace=True)
OmegaConf.register_new_resolver("int_div", lambda x, y: x // y, replace=True)

mp.set_start_method("spawn", force=True)

steerlm_template = """<extra_id_0>System
A chat between a curious user and an artificial intelligence assistant. The assistant gives helpful, detailed, and polite answers to the user's questions.
<extra_id_1>User
{prompt}
Please show the calculation steps and lastly the final answer in format {{{{answer number}}}}
<extra_id_1>Assistant
<extra_id_2>quality:4,toxicity:0,humor:0,creativity:0,helpfulness:4,correctness:4,coherence:4,complexity:4,verbosity:2
"""
#


<<<<<<< HEAD
@hydra_runner(config_path="conf", config_name="gpt_hybrid_infer")
=======
@hydra_runner(config_path="conf", config_name="gpt_hybrid_train")
>>>>>>> 334f330e
def main(cfg) -> None:
    """
    Binary ranking reward models use comparison based objective similar to the one found in the
    InstructGPT paper: https://arxiv.org/pdf/2203.02155.pdf and have no explicit labels.
    Regression reward models use a MSE loss to fit multi-attribute numeric labels for each data point.
    """

    hybrid_model_cls = MegatronGPTHybridModel

    cfg.model = load_and_override_model_config(cfg.pretrained_checkpoint.restore_from_path, cfg.model)

    cfg.model.value = load_and_override_model_config(cfg.pretrained_checkpoint.restore_from_path, cfg.model.value)

    logging.info("\n\n************** Experiment configuration ***********")
    logging.info(f"\n{OmegaConf.to_yaml(cfg)}")

    trainer = Trainer(
        strategy=NLPDDPStrategy(timeout=datetime.timedelta(seconds=18000)),
        **cfg.trainer,
        callbacks=[CustomProgressBar()],
    )

    ptl_model = load_from_nemo(
        hybrid_model_cls,
        cfg.model,
        trainer,
        strict=True,
        load_base_model_only=True,
        restore_path=cfg.pretrained_checkpoint.restore_from_path,
    )

    init_distributed(trainer, ptl_model, cfg.model.get("transformer_engine", False))

    dp_size = parallel_state.get_data_parallel_world_size()
    strategy = HybridGPTSearchTextGenerationStrategy(ptl_model)
    strategy_args = {"strategy": strategy}

<<<<<<< HEAD
    def get_client_fun(model, sampling_params, length_params, **strategy_args):
=======
    def get_client_fun(model, top_k, max_depth, **strategy_args):
>>>>>>> 334f330e
        # one token at a time
        def native_dp_search(sentences=None, action=None, context_ids=None, session_info=None):
            return dp_search(
                model,
                inputs=sentences,
                action=action,
                context_ids=context_ids,
                session_info=session_info,
                tokens_to_generate=max_depth,  # max search depth
                top_k=top_k,
                **strategy_args,
            )
<<<<<<< HEAD

        return native_dp_search

    args = {
        "C": 2,
        "num_searches": 800,
        "num_selfPlay_iterations": 10,
        "num_parallel_searchs": 1,
        "num_epochs": 4,
        "batch_size": 128,
        "temperature": 0.2,  # use low temperature for more greedy search
        "dirichlet_epsilon": 0.0,  # turn off the dirichlet noise
        "dirichlet_alpha": 0.3,
        "max_depth": 250,
    }

    termination_condition = TerminationCondition(args["max_depth"], end_strings=["<extra_id_1>"])
=======

        return native_dp_search

    # convert OmegaConf to dict
    args = OmegaConf.to_container(cfg.mcts, resolve=True)

    termination_condition = TerminationCondition(args["max_depth"], end_strings=cfg.inference.end_strings)
>>>>>>> 334f330e
    score_fun = GSK8KFeedback("train-00000-of-00001.parquet")

    dp_size = parallel_state.get_data_parallel_world_size()
    dp_rank = parallel_state.get_data_parallel_rank()

<<<<<<< HEAD
    ps = [
        ParallelSearch(
            ptl_model.tokenizer.text_to_ids(
                steerlm_template.format(
                    prompt=score_fun.gsk8k.iloc[i + dp_rank * args["num_parallel_searchs"]]["question"]
                )
            ),
            i + dp_rank * args["num_parallel_searchs"],
        )
        for i in range(args["num_parallel_searchs"])
    ]

=======
>>>>>>> 334f330e
    mcts = MCTSParallel(
        args,
        ptl_model.tokenizer.tokenizer,
        session_info="test_selfplay",
        score_fn=score_fun,
        terminate_fns=[termination_condition],
<<<<<<< HEAD
        client_fun=get_client_fun(
            ptl_model, sampling_params=sampling_params, length_params=length_params, **strategy_args
        ),
    )

    buffer = deep_search(ps, mcts, args["max_depth"], args["temperature"])
=======
        client_fun=get_client_fun(ptl_model, cfg.inference.top_k, args["max_depth"], **strategy_args),
    )

    for batch_id in range(args["num_self_play_iterations"]):
        # each dp worker should get a different batch of parallel searches
        batch_start_offset = batch_id * args["self_play_batch_size"] * dp_size
        ps = []
        for i in range(args["self_play_batch_size"]):
            data_id = i + dp_rank * args["self_play_batch_size"] + batch_start_offset
            ps.append(
                ParallelSearch(
                    ptl_model.tokenizer.text_to_ids(
                        steerlm_template.format(prompt=score_fun.gsk8k.iloc[data_id]["question"])
                    ),
                    data_id,
                )
            )

        buffer = deep_search(ps, mcts, args["max_depth"], args["temperature"])
>>>>>>> 334f330e


if __name__ == "__main__":
    main()<|MERGE_RESOLUTION|>--- conflicted
+++ resolved
@@ -13,49 +13,13 @@
 # limitations under the License.
 
 import datetime
-<<<<<<< HEAD
+
+import datetime
+
+import datetime
 import threading
 
 import torch
-import torch.multiprocessing as mp
-from omegaconf.omegaconf import OmegaConf
-from pytorch_lightning.trainer.trainer import Trainer
-from pytriton.model_config import ModelConfig
-from pytriton.model_config.common import DynamicBatcher
-from pytriton.triton import Triton, TritonConfig
-
-from nemo.collections.nlp.modules.common.transformer.text_generation import LengthParam, SamplingParam
-from nemo.collections.nlp.parts.nlp_overrides import CustomProgressBar, NLPDDPStrategy, NLPSaveRestoreConnector
-from nemo.core.config import hydra_runner
-from nemo.utils import logging
-from nemo.utils.exp_manager import exp_manager
-from nemo_aligner.algorithms.supervised import SupervisedTrainer
-from nemo_aligner.data.nlp.builders import (
-    build_dataloader,
-    build_train_valid_test_regression_rm_datasets,
-    build_train_valid_test_rm_datasets,
-)
-from nemo_aligner.models.nlp.gpt.megatron_gpt_hybrid_model import MegatronGPTHybridModel
-from nemo_aligner.models.nlp.gpt.reward_model_classes import REWARD_MODEL_CLASS_DICT, RewardModelType
-from nemo_aligner.servers.constants import ServerSignal
-from nemo_aligner.utils.deep_search.mcts.feedback_functions import GSK8KFeedback
-from nemo_aligner.utils.deep_search.mcts.mcts import MCTSParallel, ParallelSearch, deep_search
-from nemo_aligner.utils.deep_search.mcts.termination_condition import TerminationCondition
-from nemo_aligner.utils.deep_search.search_callables import SearchCallable, decode_context_data, encode_context_data
-from nemo_aligner.utils.deep_search.text_gen_utils import dp_search, search
-from nemo_aligner.utils.deep_search.text_generation_strategy import HybridGPTSearchTextGenerationStrategy
-from nemo_aligner.utils.distributed import Timer
-from nemo_aligner.utils.train_script_utils import (
-    CustomLoggerWrapper,
-    add_custom_checkpoint_callback,
-    extract_optimizer_scheduler_from_ptl_model,
-    init_distributed,
-    init_using_ptl,
-    resolve_and_create_trainer,
-    retrieve_custom_trainer_state_dict,
-)
-=======
-
 import torch.multiprocessing as mp
 from omegaconf.omegaconf import OmegaConf
 from pytorch_lightning.trainer.trainer import Trainer
@@ -70,7 +34,6 @@
 from nemo_aligner.utils.deep_search.text_gen_utils import dp_search
 from nemo_aligner.utils.deep_search.text_generation_strategy import HybridGPTSearchTextGenerationStrategy
 from nemo_aligner.utils.train_script_utils import init_distributed
->>>>>>> 334f330e
 from nemo_aligner.utils.utils import load_and_override_model_config, load_from_nemo
 
 try:
@@ -101,11 +64,8 @@
 #
 
 
-<<<<<<< HEAD
-@hydra_runner(config_path="conf", config_name="gpt_hybrid_infer")
-=======
+
 @hydra_runner(config_path="conf", config_name="gpt_hybrid_train")
->>>>>>> 334f330e
 def main(cfg) -> None:
     """
     Binary ranking reward models use comparison based objective similar to the one found in the
@@ -143,11 +103,7 @@
     strategy = HybridGPTSearchTextGenerationStrategy(ptl_model)
     strategy_args = {"strategy": strategy}
 
-<<<<<<< HEAD
-    def get_client_fun(model, sampling_params, length_params, **strategy_args):
-=======
     def get_client_fun(model, top_k, max_depth, **strategy_args):
->>>>>>> 334f330e
         # one token at a time
         def native_dp_search(sentences=None, action=None, context_ids=None, session_info=None):
             return dp_search(
@@ -160,25 +116,6 @@
                 top_k=top_k,
                 **strategy_args,
             )
-<<<<<<< HEAD
-
-        return native_dp_search
-
-    args = {
-        "C": 2,
-        "num_searches": 800,
-        "num_selfPlay_iterations": 10,
-        "num_parallel_searchs": 1,
-        "num_epochs": 4,
-        "batch_size": 128,
-        "temperature": 0.2,  # use low temperature for more greedy search
-        "dirichlet_epsilon": 0.0,  # turn off the dirichlet noise
-        "dirichlet_alpha": 0.3,
-        "max_depth": 250,
-    }
-
-    termination_condition = TerminationCondition(args["max_depth"], end_strings=["<extra_id_1>"])
-=======
 
         return native_dp_search
 
@@ -186,41 +123,17 @@
     args = OmegaConf.to_container(cfg.mcts, resolve=True)
 
     termination_condition = TerminationCondition(args["max_depth"], end_strings=cfg.inference.end_strings)
->>>>>>> 334f330e
     score_fun = GSK8KFeedback("train-00000-of-00001.parquet")
 
     dp_size = parallel_state.get_data_parallel_world_size()
     dp_rank = parallel_state.get_data_parallel_rank()
 
-<<<<<<< HEAD
-    ps = [
-        ParallelSearch(
-            ptl_model.tokenizer.text_to_ids(
-                steerlm_template.format(
-                    prompt=score_fun.gsk8k.iloc[i + dp_rank * args["num_parallel_searchs"]]["question"]
-                )
-            ),
-            i + dp_rank * args["num_parallel_searchs"],
-        )
-        for i in range(args["num_parallel_searchs"])
-    ]
-
-=======
->>>>>>> 334f330e
     mcts = MCTSParallel(
         args,
         ptl_model.tokenizer.tokenizer,
         session_info="test_selfplay",
         score_fn=score_fun,
         terminate_fns=[termination_condition],
-<<<<<<< HEAD
-        client_fun=get_client_fun(
-            ptl_model, sampling_params=sampling_params, length_params=length_params, **strategy_args
-        ),
-    )
-
-    buffer = deep_search(ps, mcts, args["max_depth"], args["temperature"])
-=======
         client_fun=get_client_fun(ptl_model, cfg.inference.top_k, args["max_depth"], **strategy_args),
     )
 
@@ -240,7 +153,6 @@
             )
 
         buffer = deep_search(ps, mcts, args["max_depth"], args["temperature"])
->>>>>>> 334f330e
 
 
 if __name__ == "__main__":
