# Copyright (c) 2023, NVIDIA CORPORATION.  All rights reserved.
#
# Licensed under the Apache License, Version 2.0 (the "License");
# you may not use this file except in compliance with the License.
# You may obtain a copy of the License at
#
#     http://www.apache.org/licenses/LICENSE-2.0
#
# Unless required by applicable law or agreed to in writing, software
# distributed under the License is distributed on an "AS IS" BASIS,
# WITHOUT WARRANTIES OR CONDITIONS OF ANY KIND, either express or implied.
# See the License for the specific language governing permissions and
# limitations under the License.
import socket
import threading
from functools import partial

import torch
import torch.multiprocessing as mp
from flask import Flask, request
from megatron.core import parallel_state
from megatron.core.utils import divide
from omegaconf.omegaconf import OmegaConf

from nemo.collections.nlp.parts.megatron_trainer_builder import MegatronTrainerBuilder
from nemo.core.config import hydra_runner
from nemo.utils import logging
from nemo.utils.exp_manager import exp_manager
from nemo_aligner.algorithms.ppo import DefaultBatchIterator, HTTPBatchIterator, PPOTrainer
from nemo_aligner.data.nlp.builders import (
    build_dataloader,
    build_train_valid_test_rlhf_datasets,
    collate_with_pad_to_max_batch,
)
from nemo_aligner.models.nlp.gpt.megatron_gpt_ppo_actor import MegatronGPTActorModel
from nemo_aligner.models.nlp.gpt.reward_critic_clients import RemoteGPTRMCriticClient
<<<<<<< HEAD
from nemo_aligner.utils.server_utils import FutureResult, get_idx, set_idx, set_lock
=======
from nemo_aligner.utils.distributed import Timer
>>>>>>> 9db62d6d
from nemo_aligner.utils.train_script_utils import (
    CustomLoggerWrapper,
    add_custom_checkpoint_callback,
    extract_optimizer_scheduler_from_ptl_model,
    init_distributed,
    init_using_ptl,
    resolve_and_create_trainer,
    retrieve_custom_trainer_state_dict,
)
from nemo_aligner.utils.utils import load_and_override_model_config, load_from_nemo, retrieve_model_state_dict_in_cpu

"""Script to start PPO training"""

OmegaConf.register_new_resolver("multiply", lambda x, y: x * y, replace=True)
OmegaConf.register_new_resolver("int_div", lambda x, y: x // y, replace=True)

mp.set_start_method("spawn", force=True)


@hydra_runner(config_path="conf", config_name="gpt_ppo_actor")
def main(cfg) -> None:
    cfg.model = load_and_override_model_config(cfg.pretrained_checkpoint.restore_from_path, cfg.model)

    logging.info("\n\n************** Experiment configuration ***********")
    logging.info(f"\n{OmegaConf.to_yaml(cfg)}")

    trainer = resolve_and_create_trainer(cfg, "ppo")

    exp_manager(trainer, cfg.exp_manager)

    logger = CustomLoggerWrapper(trainer.loggers)

    ptl_model = load_from_nemo(
        MegatronGPTActorModel,
        cfg.model,
        trainer,
        strict=True,
        restore_path=cfg.pretrained_checkpoint.restore_from_path,
    )

    init_policy_state_dict = None

    # only need this if we are running with inital kl penalty
    if cfg.trainer.ppo.initial_policy_kl_penalty > 0:
        init_policy_state_dict = retrieve_model_state_dict_in_cpu(
            ptl_model, megatron_amp_O2=cfg.model.get("megatron_amp_O2", False)
        )

    ptl_model.init_policy_state_dict = init_policy_state_dict

    # pull values from checkpoint
    trainer_restore_path = trainer.ckpt_path

    # TODO: log this restore path
    if trainer_restore_path is not None:
        custom_trainer_state_dict = retrieve_custom_trainer_state_dict(trainer)
        consumed_samples = custom_trainer_state_dict["consumed_samples"]
    else:
        custom_trainer_state_dict = None
        consumed_samples = 0

    init_distributed(trainer, ptl_model, cfg.model.get("transformer_engine", False))

    # use the entire dataset
    train_valid_test_num_samples = [-1, -1, -1]
    train_ds, validation_ds, _ = build_train_valid_test_rlhf_datasets(
        cfg=cfg.model,
        data_prefix=cfg.model.data.data_prefix,
        data_impl=cfg.model.data.data_impl,
        splits_string=cfg.model.data.splits_string,
        train_valid_test_num_samples=train_valid_test_num_samples,
        seq_length=cfg.model.data.seq_length,
        seed=cfg.model.seed,
        tokenizer=ptl_model.tokenizer,
    )

    max_seqlen = cfg.model.ppo.length_params.max_length
    eos_id = ptl_model.tokenizer.eos_id

    # collate fn to pad to the max seq length in the batch
    collate_fn = collate_with_pad_to_max_batch(max_seqlen, eos_id, cfg, generate_masks_and_position_ids=False)

    train_dataloader_builder = partial(
        build_dataloader,
        cfg=cfg,
        dataset=train_ds,
        mbs=cfg.model.ppo.rollout_micro_batch_size,
        gbs=cfg.model.ppo.num_rollout_samples,
        collate_fn=collate_fn,
        load_gbs=False,
    )

    val_dataloader_builder = partial(
        build_dataloader,
        cfg=cfg,
        dataset=validation_ds,
        mbs=cfg.model.ppo.val_rollout_micro_batch_size,
        gbs=cfg.model.ppo.num_val_samples,
        collate_fn=collate_fn,
        load_gbs=False,
        use_random_sampler=False,
    )

    # nemo uses the train dataloader to figure out
    # max steps to take when max_steps = -1
    # but our train dataloader is for the prompts
    # so we instaniate a dummy dataloader
    # to get the proper max *optimization* steps
    # nemo treats batch size of normal dataloader as GBS/DP
    # so we need to offset it by DP
    dummy_train_dataloader = torch.utils.data.DataLoader(
        dataset=train_ds, batch_size=divide(cfg.model.global_batch_size, parallel_state.get_data_parallel_world_size())
    )

    init_using_ptl(trainer, ptl_model, dummy_train_dataloader, train_ds)
    # make sure the dummy train dataloader is never used
    del ptl_model._train_dl
    del dummy_train_dataloader

    optimizer, scheduler = extract_optimizer_scheduler_from_ptl_model(ptl_model)
    ckpt_callback = add_custom_checkpoint_callback(trainer, ptl_model)

    logger.log_hyperparams(OmegaConf.to_container(cfg))

    rm_critic = RemoteGPTRMCriticClient(cfg.remote_critic_rm)
    timer = Timer(cfg.exp_manager.get("max_time_per_run"))

    batch_iterator_cls = DefaultBatchIterator
    flask_cfg = cfg.trainer.ppo.flask_server
    if flask_cfg.enable:
        # TODO: we might be able to just broadcast the hostname
        # so the user don't have to specify it
        flask_host = flask_cfg.host
        if flask_host is None:
            # automatically get rank 0's host and broadcast it if not specified
            ip_address = [socket.gethostbyname(socket.gethostname())]
            torch.distributed.broadcast_object_list(ip_address, src=0, group=None, device=torch.cuda.current_device())
            flask_host = ip_address[0]

        flask_port = flask_cfg.port
        batch_iterator_cls = partial(HTTPBatchIterator, flask_host, flask_port)

        if torch.distributed.get_rank() == 0:
            app = Flask(__name__)

            # TODO: add batch size
            @app.route("/get_idx", methods=["PUT"])
            def get_http_idx():
                batch_size = request.get_json()["batch_size"]
                return get_idx(batch_size)

            set_lock(threading.Lock())

            threading.Thread(target=lambda: app.run(host=flask_host, port=flask_port, use_reloader=False)).start()

    ppo_trainer = PPOTrainer(
        cfg=cfg.trainer.ppo,
        model=ptl_model,
        optimizer=optimizer,
        scheduler=scheduler,
        train_dataloader_builder=train_dataloader_builder,
        val_dataloader_builder=val_dataloader_builder,
        collate_fn=collate_fn,
        rm_critic=rm_critic,
        batch_iterator_cls=batch_iterator_cls,
        logger=logger,
        ckpt_callback=ckpt_callback,
        run_timer=timer,
    )

    if custom_trainer_state_dict is not None:
        ppo_trainer.load_state_dict(custom_trainer_state_dict)

    ppo_trainer.fit()


if __name__ == "__main__":
    main()<|MERGE_RESOLUTION|>--- conflicted
+++ resolved
@@ -34,11 +34,8 @@
 )
 from nemo_aligner.models.nlp.gpt.megatron_gpt_ppo_actor import MegatronGPTActorModel
 from nemo_aligner.models.nlp.gpt.reward_critic_clients import RemoteGPTRMCriticClient
-<<<<<<< HEAD
+from nemo_aligner.utils.distributed import Timer
 from nemo_aligner.utils.server_utils import FutureResult, get_idx, set_idx, set_lock
-=======
-from nemo_aligner.utils.distributed import Timer
->>>>>>> 9db62d6d
 from nemo_aligner.utils.train_script_utils import (
     CustomLoggerWrapper,
     add_custom_checkpoint_callback,
@@ -95,10 +92,8 @@
     # TODO: log this restore path
     if trainer_restore_path is not None:
         custom_trainer_state_dict = retrieve_custom_trainer_state_dict(trainer)
-        consumed_samples = custom_trainer_state_dict["consumed_samples"]
     else:
         custom_trainer_state_dict = None
-        consumed_samples = 0
 
     init_distributed(trainer, ptl_model, cfg.model.get("transformer_engine", False))
 
@@ -165,6 +160,34 @@
 
     rm_critic = RemoteGPTRMCriticClient(cfg.remote_critic_rm)
     timer = Timer(cfg.exp_manager.get("max_time_per_run"))
+
+    batch_iterator_cls = DefaultBatchIterator
+    flask_cfg = cfg.trainer.ppo.flask_server
+    if flask_cfg.enable:
+        # TODO: we might be able to just broadcast the hostname
+        # so the user don't have to specify it
+        flask_host = flask_cfg.host
+        if flask_host is None:
+            # automatically get rank 0's host and broadcast it if not specified
+            ip_address = [socket.gethostbyname(socket.gethostname())]
+            torch.distributed.broadcast_object_list(ip_address, src=0, group=None, device=torch.cuda.current_device())
+            flask_host = ip_address[0]
+
+        flask_port = flask_cfg.port
+        batch_iterator_cls = partial(HTTPBatchIterator, flask_host, flask_port)
+
+        if torch.distributed.get_rank() == 0:
+            app = Flask(__name__)
+
+            # TODO: add batch size
+            @app.route("/get_idx", methods=["PUT"])
+            def get_http_idx():
+                batch_size = request.get_json()["batch_size"]
+                return get_idx(batch_size)
+
+            set_lock(threading.Lock())
+
+            threading.Thread(target=lambda: app.run(host=flask_host, port=flask_port, use_reloader=False)).start()
 
     batch_iterator_cls = DefaultBatchIterator
     flask_cfg = cfg.trainer.ppo.flask_server
